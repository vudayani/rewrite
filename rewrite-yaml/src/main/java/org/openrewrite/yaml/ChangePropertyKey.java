/*
 * Copyright 2021 the original author or authors.
 * <p>
 * Licensed under the Apache License, Version 2.0 (the "License");
 * you may not use this file except in compliance with the License.
 * You may obtain a copy of the License at
 * <p>
 * https://www.apache.org/licenses/LICENSE-2.0
 * <p>
 * Unless required by applicable law or agreed to in writing, software
 * distributed under the License is distributed on an "AS IS" BASIS,
 * WITHOUT WARRANTIES OR CONDITIONS OF ANY KIND, either express or implied.
 * See the License for the specific language governing permissions and
 * limitations under the License.
 */
package org.openrewrite.yaml;

import com.fasterxml.jackson.annotation.JsonCreator;
import lombok.EqualsAndHashCode;
import lombok.Value;
import org.openrewrite.ExecutionContext;
import org.openrewrite.Option;
import org.openrewrite.Recipe;
import org.openrewrite.TreeVisitor;
import org.openrewrite.internal.ListUtils;
import org.openrewrite.internal.NameCaseConvention;
import org.openrewrite.internal.StringUtils;
import org.openrewrite.internal.lang.Nullable;
import org.openrewrite.marker.Markers;
import org.openrewrite.yaml.search.FindProperty;
import org.openrewrite.yaml.tree.Yaml;

import java.util.*;
import java.util.regex.Pattern;
import java.util.stream.Collectors;

import static java.util.Spliterators.spliteratorUnknownSize;
import static java.util.stream.StreamSupport.stream;
import static org.openrewrite.Tree.randomId;

/**
 * Nested YAML mappings are interpreted as dot
 * separated property names, e.g. as Spring Boot
 * interprets application.yml files.
 */
@Value
@EqualsAndHashCode(callSuper = true)
public class ChangePropertyKey extends Recipe {

    @Option(displayName = "Old property key",
            description = "The property key to rename. Supports glob patterns.",
            example = "management.metrics.binders.*.enabled")
    String oldPropertyKey;

    @Option(displayName = "New property key",
            description = "The new name for the property key.",
            example = "management.metrics.enable.process.files")
    String newPropertyKey;

    @Option(displayName = "Use relaxed binding",
            description = "Whether to match the `oldPropertyKey` using [relaxed binding](https://docs.spring.io/spring-boot/docs/2.5.6/reference/html/features.html#features.external-config.typesafe-configuration-properties.relaxed-binding) " +
                          "rules. Defaults to `true`. If you want to use exact matching in your search, set this to `false`.",
            required = false)
    @Nullable
    Boolean relaxedBinding;

    @Option(displayName = "Except",
            description = "If any of these property keys exist as direct children of `oldPropertyKey`, then they will not be moved to `newPropertyKey`.",
            required = false)
    @Nullable
    List<String> except;

    @Option(displayName = "Key Separator",
            description = "The separator used in `oldPropertyKey` and `newPropertyKey` to split the elements of the yaml path. " +
                          "By default, this is `.`, but if any of your keys have this character, you might want to change it to not split the key.",
            required = false)
    @Nullable
    String keySeparator;

    public ChangePropertyKey(String oldPropertyKey, String newPropertyKey, @Nullable Boolean relaxedBinding, @Nullable List<String> except) {
        this(oldPropertyKey, newPropertyKey, relaxedBinding, except, null);
    }

    @JsonCreator
    public ChangePropertyKey(String oldPropertyKey, String newPropertyKey, @Nullable Boolean relaxedBinding, @Nullable List<String> except, @Nullable String keySeparator) {
        this.oldPropertyKey = oldPropertyKey;
        this.newPropertyKey = newPropertyKey;
        this.relaxedBinding = relaxedBinding;
        this.except = except;
        this.keySeparator = keySeparator;
    }

    public String getKeySeparator() {
        if (keySeparator == null) {
            return ".";
        }
        return keySeparator;
    }

    @Override
    public String getDisplayName() {
        return "Change property key";
    }

    @Override
    public String getDescription() {
        return "Change a YAML property key while leaving the value intact. Expects dot notation for nested YAML mappings, similar to how Spring Boot interprets `application.yml` files.";
    }

    @Override
    public TreeVisitor<?, ExecutionContext> getVisitor() {
        return new ChangePropertyKeyVisitor<>();
    }

    private class ChangePropertyKeyVisitor<P> extends YamlIsoVisitor<P> {
        @Override
        public Yaml.Mapping.Entry visitMappingEntry(Yaml.Mapping.Entry entry, P p) {
            Yaml.Mapping.Entry e = super.visitMappingEntry(entry, p);
            if (getCursor().firstEnclosing(Yaml.Sequence.class) != null) {
                return e;
            }
            Deque<Yaml.Mapping.Entry> propertyEntries = getCursor().getPathAsStream()
                    .filter(Yaml.Mapping.Entry.class::isInstance)
                    .map(Yaml.Mapping.Entry.class::cast)
                    .collect(Collectors.toCollection(ArrayDeque::new));

            String prop = stream(spliteratorUnknownSize(propertyEntries.descendingIterator(), 0), false)
                    .map(e2 -> e2.getKey().getValue())
                    .collect(Collectors.joining(getKeySeparator()));

            if (newPropertyKey.startsWith(oldPropertyKey)
                && (matches(prop, newPropertyKey) || matches(prop, newPropertyKey + ".*") || childMatchesNewPropertyKey(entry, prop))) {
                return e;
            }

            String propertyToTest = newPropertyKey;
            if (matches(prop, oldPropertyKey)) {
                Iterator<Yaml.Mapping.Entry> propertyEntriesLeftToRight = propertyEntries.descendingIterator();
                while (propertyEntriesLeftToRight.hasNext()) {
                    Yaml.Mapping.Entry propertyEntry = propertyEntriesLeftToRight.next();
                    String value = propertyEntry.getKey().getValue() + getKeySeparator();

                    if ((!propertyToTest.startsWith(value) || (propertyToTest.startsWith(value) && !propertyEntriesLeftToRight.hasNext()))
                        && hasNonExcludedValues(propertyEntry)) {
                        doAfterVisit(new InsertSubpropertyVisitor<>(
                                propertyEntry,
                                propertyToTest,
                                entry
                        ));
                        break;
                    }
                    propertyToTest = propertyToTest.substring(value.length());
                }
            } else {
                String parentProp = prop.substring(0, prop.length() - e.getKey().getValue().length()).replaceAll(".$", "");
                if (matches(prop, oldPropertyKey + ".*") &&
                    !(matches(parentProp, oldPropertyKey + ".*") || matches(parentProp, oldPropertyKey)) &&
                    noneMatch(prop, oldPropertyKey, excludedSubKeys())) {
                    Iterator<Yaml.Mapping.Entry> propertyEntriesLeftToRight = propertyEntries.descendingIterator();
                    while (propertyEntriesLeftToRight.hasNext()) {
                        Yaml.Mapping.Entry propertyEntry = propertyEntriesLeftToRight.next();
                        String value = propertyEntry.getKey().getValue() + getKeySeparator();

                        if (!propertyToTest.startsWith(value) || (propertyToTest.startsWith(value) && !propertyEntriesLeftToRight.hasNext())) {
                            doAfterVisit(new InsertSubpropertyVisitor<>(
                                    propertyEntry,
                                    propertyToTest + prop.substring(oldPropertyKey.length()),
                                    entry
                            ));
                            break;
                        }
                        propertyToTest = propertyToTest.substring(value.length());
                    }
                }
            }

            return e;
        }

        private boolean childMatchesNewPropertyKey(Yaml.Mapping.Entry entry, String cursorPropertyKey) {
            String rescopedNewPropertyKey = newPropertyKey.replaceFirst(
                    Pattern.quote(cursorPropertyKey),
                    entry.getKey().getValue());
            return !FindProperty.find(entry, rescopedNewPropertyKey, relaxedBinding).isEmpty();
        }
    }

    private boolean hasNonExcludedValues(Yaml.Mapping.Entry propertyEntry) {
        if (!(propertyEntry.getValue() instanceof Yaml.Mapping)) {
            return true;
        } else {
            for (Yaml.Mapping.Entry entry : ((Yaml.Mapping) propertyEntry.getValue()).getEntries()) {
                if (noneMatch(entry, excludedSubKeys())) {
                    return true;
                }
            }
            return false;
        }
    }

    private boolean hasExcludedValues(Yaml.Mapping.Entry propertyEntry) {
        if (propertyEntry.getValue() instanceof Yaml.Mapping) {
            for (Yaml.Mapping.Entry entry : ((Yaml.Mapping) propertyEntry.getValue()).getEntries()) {
                if (anyMatch(entry, excludedSubKeys())) {
                    return true;
                }
            }
        }
        return false;
    }

    private boolean anyMatch(Yaml.Mapping.Entry entry, List<String> subKeys) {
        for (String subKey : subKeys) {
            if (entry.getKey().getValue().equals(subKey)
                || entry.getKey().getValue().startsWith(subKey + getKeySeparator())) {
                return true;
            }
        }
        return false;
    }

    private boolean noneMatch(Yaml.Mapping.Entry entry, List<String> subKeys) {
        for (String subKey : subKeys) {
            if (entry.getKey().getValue().equals(subKey)
                || entry.getKey().getValue().startsWith(subKey + getKeySeparator())) {
                return false;
            }
        }
        return true;
    }

    private boolean noneMatch(String key, String basePattern, List<String> excludedSubKeys) {
        for (String subkey : excludedSubKeys) {
            String subKeyPattern = basePattern + getKeySeparator() + subkey;
            if (matches(key, subKeyPattern) || matches(key, subKeyPattern + ".*")) {
                return false;
            }
        }
        return true;
    }

    private boolean matches(String string, String pattern) {
        return !Boolean.FALSE.equals(relaxedBinding) ?
                NameCaseConvention.matchesGlobRelaxedBinding(string, pattern) :
                StringUtils.matchesGlob(string, pattern);
    }

    private List<String> excludedSubKeys() {
        return except != null ? except : Collections.emptyList();
    }

    private class InsertSubpropertyVisitor<P> extends YamlIsoVisitor<P> {
        private final Yaml.Mapping.Entry scope;
        private final String subproperty;
        private final Yaml.Mapping.Entry entryToReplace;

        private InsertSubpropertyVisitor(Yaml.Mapping.Entry scope, String subproperty, Yaml.Mapping.Entry entryToReplace) {
            this.scope = scope;
            this.subproperty = subproperty;
            this.entryToReplace = entryToReplace;
        }

        private Yaml.Mapping.Entry buildEntry(String prefix, String beforeMappingValueIndicator, String key, Yaml.Block value) {
            int idx = key.indexOf(getKeySeparator());
            if (idx > 0) {
                String nestedPrefix = prefix.isEmpty() ? "\n  " : prefix + "  ";
                value = new Yaml.Mapping(
                        randomId(),
                        Markers.EMPTY,
                        null,
                        Collections.singletonList(
                                buildEntry(nestedPrefix, beforeMappingValueIndicator, key.substring(idx + 1), value)),
                        null,
                        null);
                key = key.substring(0, idx);
            }
            return new Yaml.Mapping.Entry(
                    randomId(),
                    prefix,
                    Markers.EMPTY,
                    new Yaml.Scalar(randomId(), "", Markers.EMPTY,
                            Yaml.Scalar.Style.PLAIN, null, key),
                    beforeMappingValueIndicator,
                    value);
        }

        @Override
        public Yaml.Mapping visitMapping(Yaml.Mapping mapping, P p) {
            Yaml.Mapping m = super.visitMapping(mapping, p);
            if (m.getEntries().contains(scope)) {
<<<<<<< HEAD
                String newEntryPrefix = scope.getPrefix();//.isEmpty() ? "\n" : scope.getPrefix();
                Yaml.Mapping.Entry newEntry = buildEntry(newEntryPrefix, scope.getBeforeMappingValueIndicator(),
                        subproperty, removeExclusions(entryToReplace.getValue().copyPaste()));
=======
                Yaml.Mapping.Entry newEntry = buildEntry(
                        scope.getPrefix(),
                        scope.getBeforeMappingValueIndicator(),
                        subproperty,
                        removeExclusions(entryToReplace.getValue().copyPaste()));
>>>>>>> 28ef5ee8
                if (hasExcludedValues(entryToReplace)) {
                    m = m.withEntries(ListUtils.concat(m.getEntries(), newEntry));
                } else {
                    if (m.getEntries().contains(entryToReplace)) {
                        m = m.withEntries(ListUtils.map(m.getEntries(), e -> {
                            if (e.equals(entryToReplace)) {
                                return newEntry.withPrefix(e.getPrefix());
                            }
                            return e;
                        }));
                    } else {
                        m = (Yaml.Mapping) new DeletePropertyVisitor<>(entryToReplace).visitNonNull(m, p);
                        Yaml.Mapping newMapping = m.withEntries(Collections.singletonList(newEntry));
                        Yaml.Mapping mergedMapping = (Yaml.Mapping) new MergeYamlVisitor<>(m, newMapping, true, null, false).visitMapping(m, p);
                        m = maybeAutoFormat(m, mergedMapping, p, getCursor().getParentOrThrow());
                    }
                }
            }

            return m;
        }

        @Override
        public Yaml.Mapping.Entry visitMappingEntry(Yaml.Mapping.Entry originalEntry, P p) {
            final Yaml.Mapping.Entry e = super.visitMappingEntry(originalEntry, p);
            if (e == entryToReplace && hasNonExcludedValues(entryToReplace) && e.getValue() instanceof Yaml.Mapping) {
                return e.withValue(onlyExclusions((Yaml.Mapping) e.getValue()));
            }
            return e;
        }

        private Yaml.Mapping onlyExclusions(final Yaml.Mapping mapping) {
            List<Yaml.Mapping.Entry> list = new ArrayList<>();
            for (Yaml.Mapping.Entry entry : mapping.getEntries()) {
                if (!noneMatch(entry, excludedSubKeys())) {
                    list.add(entry);
                }
            }
            return mapping.withEntries(list);
        }

        private Yaml.Block removeExclusions(Yaml.Block block) {
            if (!(block instanceof Yaml.Mapping)) {
                return block;
            } else {
                Yaml.Mapping mapping = (Yaml.Mapping) block;
                List<Yaml.Mapping.Entry> list = new ArrayList<>();
                for (Yaml.Mapping.Entry entry : mapping.getEntries()) {
                    if (noneMatch(entry, excludedSubKeys())) {
                        list.add(entry);
                    }
                }
                return mapping.withEntries(list);
            }
        }
    }

    private static class DeletePropertyVisitor<P> extends YamlIsoVisitor<P> {
        private final Yaml.Mapping.Entry scope;

        private DeletePropertyVisitor(Yaml.Mapping.Entry scope) {
            this.scope = scope;
        }

        @Override
        public Yaml.Mapping visitMapping(Yaml.Mapping mapping, P p) {
            Yaml.Mapping m = super.visitMapping(mapping, p);

            boolean changed = false;
            List<Yaml.Mapping.Entry> entries = new ArrayList<>();
            for (Yaml.Mapping.Entry entry : m.getEntries()) {
                if (entry == scope || (entry.getValue() instanceof Yaml.Mapping && ((Yaml.Mapping) entry.getValue()).getEntries().isEmpty())) {
                    changed = true;
                } else {
                    entries.add(entry);
                }
            }

            if (entries.size() == 1) {
                entries = ListUtils.map(entries, e -> e.withPrefix(""));
            }

            if (changed) {
                m = m.withEntries(entries);

                if (getCursor().getParentOrThrow().getValue() instanceof Yaml.Document) {
                    Yaml.Document document = getCursor().getParentOrThrow().getValue();
                    if (!document.isExplicit()) {
                        m = m.withEntries(m.getEntries());
                    }
                }
            }
            return m;
        }
    }
}<|MERGE_RESOLUTION|>--- conflicted
+++ resolved
@@ -288,17 +288,11 @@
         public Yaml.Mapping visitMapping(Yaml.Mapping mapping, P p) {
             Yaml.Mapping m = super.visitMapping(mapping, p);
             if (m.getEntries().contains(scope)) {
-<<<<<<< HEAD
-                String newEntryPrefix = scope.getPrefix();//.isEmpty() ? "\n" : scope.getPrefix();
-                Yaml.Mapping.Entry newEntry = buildEntry(newEntryPrefix, scope.getBeforeMappingValueIndicator(),
-                        subproperty, removeExclusions(entryToReplace.getValue().copyPaste()));
-=======
                 Yaml.Mapping.Entry newEntry = buildEntry(
                         scope.getPrefix(),
                         scope.getBeforeMappingValueIndicator(),
                         subproperty,
                         removeExclusions(entryToReplace.getValue().copyPaste()));
->>>>>>> 28ef5ee8
                 if (hasExcludedValues(entryToReplace)) {
                     m = m.withEntries(ListUtils.concat(m.getEntries(), newEntry));
                 } else {
