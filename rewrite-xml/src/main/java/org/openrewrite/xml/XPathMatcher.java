--- conflicted
+++ resolved
@@ -16,12 +16,9 @@
 package org.openrewrite.xml;
 
 import org.openrewrite.Cursor;
-<<<<<<< HEAD
-import org.openrewrite.xml.internal.Namespaces;
-=======
 import org.openrewrite.internal.StringUtils;
 import org.openrewrite.internal.lang.Nullable;
->>>>>>> 1b4f9f10
+import org.openrewrite.xml.internal.Namespaces;
 import org.openrewrite.xml.search.FindTags;
 import org.openrewrite.xml.tree.Xml;
 
@@ -44,13 +41,10 @@
     private static final Pattern PATTERN = Pattern.compile("([-\\w]+)\\[(@)?([-\\w]+)='([-\\w.]+)']");
 
     private final String expression;
-<<<<<<< HEAD
     private final Namespaces namespaces;
-=======
     private final boolean startsWithSlash;
     private final boolean startsWithDoubleSlash;
     private final String[] parts;
->>>>>>> 1b4f9f10
 
     public XPathMatcher(String expression) {
         this(expression, new Namespaces());
@@ -58,13 +52,10 @@
 
     public XPathMatcher(String expression, Namespaces namespaces) {
         this.expression = expression;
-<<<<<<< HEAD
         this.namespaces = namespaces;
-=======
         startsWithSlash = expression.startsWith("/");
         startsWithDoubleSlash = expression.startsWith("//");
         parts = expression.substring(startsWithDoubleSlash ? 2 : startsWithSlash ? 1 : 0).split("/");
->>>>>>> 1b4f9f10
     }
 
     /**
