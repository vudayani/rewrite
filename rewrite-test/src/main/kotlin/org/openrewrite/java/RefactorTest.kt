--- conflicted
+++ resolved
@@ -1,258 +1,236 @@
-/*
- * Copyright 2020 the original author or authors.
- * <p>
- * Licensed under the Apache License, Version 2.0 (the "License");
- * you may not use this file except in compliance with the License.
- * You may obtain a copy of the License at
- * <p>
- * https://www.apache.org/licenses/LICENSE-2.0
- * <p>
- * Unless required by applicable law or agreed to in writing, software
- * distributed under the License is distributed on an "AS IS" BASIS,
- * WITHOUT WARRANTIES OR CONDITIONS OF ANY KIND, either express or implied.
- * See the License for the specific language governing permissions and
- * limitations under the License.
- */
-package org.openrewrite.java
-
-import org.assertj.core.api.Assertions.assertThat
-import org.junit.jupiter.api.Assertions.*
-import org.junit.jupiter.api.Disabled
-import org.junit.jupiter.api.Test
-import org.openrewrite.Formatting
-import org.openrewrite.Formatting.format
-import org.openrewrite.marker.Markers
-import org.openrewrite.Refactor
-import org.openrewrite.SourceFile
-import org.openrewrite.Tree.randomId
-import org.openrewrite.java.tree.J
-import org.openrewrite.java.tree.JavaType
-import java.nio.file.Paths
-
-class RefactorTest {
-    class RefactorTestException : RuntimeException("")
-
-    val cu = J.CompilationUnit(
-<<<<<<< HEAD
-        randomId(),
-        "A.java",
-        null,
-        listOf(),
-        listOf(),
-        J.Empty(randomId(), emptyList(), Formatting.EMPTY, Markers.EMPTY),
-        emptyList(),
-        Formatting.EMPTY,
-        Markers.EMPTY,
-        emptyList()
-=======
-            randomId(),
-            Paths.get("A.java"),
-            listOf(),
-            null,
-            listOf(),
-            listOf(),
-            Formatting.EMPTY,
-            listOf()
->>>>>>> f7f97f01
-    )
-
-    private val throwingVisitor = object : JavaRefactorVisitor() {
-        override fun visitCompilationUnit(cu: J.CompilationUnit?): J {
-            throw RefactorTestException()
-        }
-    }
-
-    private val addClassDecl = object : JavaIsoRefactorVisitor() {
-        override fun getName(): String = "AddClassDecl"
-
-        override fun visitCompilationUnit(compilationUnit: J.CompilationUnit?): J.CompilationUnit {
-            var cu = super.visitCompilationUnit(compilationUnit)
-            if (cu.classes.size == 0) {
-                cu = cu.withClasses(
-                    listOf(
-                        J.ClassDecl(
-                            randomId(),
-                            emptyList(),
-                            emptyList(),
-                            J.ClassDecl.Kind.Class(randomId(), emptyList(), Formatting.EMPTY, Markers.EMPTY),
-                            J.Ident.buildClassName("Foo").withPrefix(" "),
-                            null,
-                            null,
-                            null,
-                            J.Block(
-                                randomId(),
-                                null,
-                                emptyList(),
-                                emptyList(),
-                                Formatting.EMPTY,
-                                Markers.EMPTY,
-                                J.Block.End(randomId(), emptyList(), Formatting.EMPTY, Markers.EMPTY)
-                            ),
-                            JavaType.Class.build("Foo"),
-                            emptyList(),
-                            format("", "\n"),
-                            Markers.EMPTY
-                        )
-                    )
-                )
-            }
-            return cu
-        }
-    }
-
-    @Test
-    fun throwsEagerly() {
-        assertThrows(RefactorTestException::class.java) {
-            Refactor(true)
-                .visit(throwingVisitor)
-                .fix(listOf(cu))
-        }
-    }
-
-    @Test
-    fun suppressesExceptions() {
-        Refactor()
-            .visit(throwingVisitor)
-            .fix(listOf(cu))
-    }
-
-    @Disabled("https://github.com/openrewrite/rewrite/issues/60")
-    @Test
-    fun canDelete() {
-        val deletingVisitor = object : JavaIsoRefactorVisitor() {
-            override fun visitCompilationUnit(cu: J.CompilationUnit?): J.CompilationUnit? {
-                return null
-            }
-        }
-        val results = Refactor()
-            .visit(deletingVisitor)
-            .fix(listOf(cu))
-
-        assertEquals(1, results.size)
-        val result = results.first()
-        assertNotNull(result.original)
-        assertNull(result.fixed)
-    }
-
-    @Test
-    fun canGenerate() {
-        val cuToGenerate = J.CompilationUnit(
-<<<<<<< HEAD
-            randomId(),
-            "A.java",
-            null,
-            listOf(),
-            listOf(),
-            J.Empty(randomId(), emptyList(), Formatting.EMPTY, Markers.EMPTY),
-            emptyList(),
-            Formatting.EMPTY,
-            Markers.EMPTY,
-            listOf()
-=======
-                randomId(),
-                Paths.get("A.java"),
-                listOf(),
-                null,
-                listOf(),
-                listOf(),
-                Formatting.EMPTY,
-                listOf()
->>>>>>> f7f97f01
-        )
-        val generatingVisitor = object : JavaIsoRefactorVisitor() {
-            var generationComplete = false
-            override fun generate(): MutableCollection<SourceFile> {
-                return if (generationComplete) {
-                    mutableListOf()
-                } else {
-                    generationComplete = true
-                    mutableListOf(cuToGenerate)
-                }
-            }
-        }
-        val results = Refactor()
-            .visit(generatingVisitor)
-            .fix(listOf(cu))
-        assertEquals(1, results.size, "The only change returned should be the generated file")
-        val result = results.first()
-        assertNull(result.original, "The generated file should have no \"original\"")
-        assertNotNull(result.fixed)
-        val resultCu = (result.fixed as J.CompilationUnit)
-        assertEquals(cuToGenerate.id, resultCu.id)
-    }
-
-    @Test
-    fun multipleVisitorsHaveCumulativeEffects() {
-        val addMethod = object : JavaIsoRefactorVisitor() {
-            override fun visitClassDecl(classDecl: J.ClassDecl?): J.ClassDecl {
-                var cd = super.visitClassDecl(classDecl)
-                if (cd.methods.size == 0) {
-                    cd = cd.withBody(
-                        cd.body.withStatements(
-                            listOf(
-                                J.MethodDecl(
-                                    randomId(),
-                                    emptyList(),
-                                    emptyList(),
-                                    null,
-                                    JavaType.Primitive.Void.toTypeTree(),
-                                    J.Ident.build(randomId(), "bar", null, emptyList(), format(" "), Markers.EMPTY),
-                                    J.MethodDecl.Parameters(
-                                        randomId(),
-                                        emptyList(),
-                                        emptyList(),
-                                        Formatting.EMPTY,
-                                        Markers.EMPTY
-                                    ),
-                                    null,
-                                    J.Block(
-                                        randomId(),
-                                        null,
-                                        emptyList(),
-                                        emptyList(),
-                                        Formatting.EMPTY,
-                                        Markers.EMPTY,
-                                        J.Block.End(randomId(), emptyList(), Formatting.EMPTY, Markers.EMPTY)
-                                    ),
-                                    null,
-                                    emptyList(),
-                                    Formatting.EMPTY,
-                                    Markers.EMPTY
-                                )
-                            )
-                        )
-                    )
-                }
-                return cd
-            }
-        }
-
-        val results = Refactor(true)
-            .visit(addClassDecl, addMethod)
-            .fix(listOf(cu))
-        assertEquals(1, results.size)
-
-        val result = results.first().fixed as J.CompilationUnit
-        assertEquals(1, result.classes.size, "addClassDecl should have added a class declaration")
-        assertEquals(1, result.classes.first().methods.size, "addMethod should have added a method declaration")
-    }
-
-    @Test
-    fun generateDiff() {
-        val results = Refactor(true)
-            .visit(addClassDecl)
-            .fix(listOf(cu))
-
-        assertEquals(1, results.size)
-        assertThat(results.first().diff()).isEqualTo(
-            """
-                diff --git a/A.java b/A.java
-                index e69de29..aaaae2e 100644
-                --- a/A.java
-                +++ b/A.java
-                @@ -0,0 +1 @@ AddClassDecl
-                +class Foo{}
-            """.trimIndent() + "\n"
-        )
-    }
-}
+/*
+ * Copyright 2020 the original author or authors.
+ * <p>
+ * Licensed under the Apache License, Version 2.0 (the "License");
+ * you may not use this file except in compliance with the License.
+ * You may obtain a copy of the License at
+ * <p>
+ * https://www.apache.org/licenses/LICENSE-2.0
+ * <p>
+ * Unless required by applicable law or agreed to in writing, software
+ * distributed under the License is distributed on an "AS IS" BASIS,
+ * WITHOUT WARRANTIES OR CONDITIONS OF ANY KIND, either express or implied.
+ * See the License for the specific language governing permissions and
+ * limitations under the License.
+ */
+package org.openrewrite.java
+
+import org.assertj.core.api.Assertions.assertThat
+import org.junit.jupiter.api.Assertions.*
+import org.junit.jupiter.api.Disabled
+import org.junit.jupiter.api.Test
+import org.openrewrite.Formatting
+import org.openrewrite.Formatting.format
+import org.openrewrite.marker.Markers
+import org.openrewrite.Refactor
+import org.openrewrite.SourceFile
+import org.openrewrite.Tree.randomId
+import org.openrewrite.java.tree.J
+import org.openrewrite.java.tree.JavaType
+import java.nio.file.Paths
+
+class RefactorTest {
+    class RefactorTestException : RuntimeException("")
+
+    val cu = J.CompilationUnit(
+        randomId(),
+        Paths.get("A.java"),
+        null,
+        listOf(),
+        listOf(),
+        J.Empty(randomId(), emptyList(), Formatting.EMPTY, Markers.EMPTY),
+        emptyList(),
+        Formatting.EMPTY,
+        Markers.EMPTY,
+        emptyList()
+    )
+
+    private val throwingVisitor = object : JavaRefactorVisitor() {
+        override fun visitCompilationUnit(cu: J.CompilationUnit?): J {
+            throw RefactorTestException()
+        }
+    }
+
+    private val addClassDecl = object : JavaIsoRefactorVisitor() {
+        override fun getName(): String = "AddClassDecl"
+
+        override fun visitCompilationUnit(compilationUnit: J.CompilationUnit?): J.CompilationUnit {
+            var cu = super.visitCompilationUnit(compilationUnit)
+            if (cu.classes.size == 0) {
+                cu = cu.withClasses(
+                    listOf(
+                        J.ClassDecl(
+                            randomId(),
+                            emptyList(),
+                            emptyList(),
+                            J.ClassDecl.Kind.Class(randomId(), emptyList(), Formatting.EMPTY, Markers.EMPTY),
+                            J.Ident.buildClassName("Foo").withPrefix(" "),
+                            null,
+                            null,
+                            null,
+                            J.Block(
+                                randomId(),
+                                null,
+                                emptyList(),
+                                emptyList(),
+                                Formatting.EMPTY,
+                                Markers.EMPTY,
+                                J.Block.End(randomId(), emptyList(), Formatting.EMPTY, Markers.EMPTY)
+                            ),
+                            JavaType.Class.build("Foo"),
+                            emptyList(),
+                            format("", "\n"),
+                            Markers.EMPTY
+                        )
+                    )
+                )
+            }
+            return cu
+        }
+    }
+
+    @Test
+    fun throwsEagerly() {
+        assertThrows(RefactorTestException::class.java) {
+            Refactor(true)
+                .visit(throwingVisitor)
+                .fix(listOf(cu))
+        }
+    }
+
+    @Test
+    fun suppressesExceptions() {
+        Refactor()
+            .visit(throwingVisitor)
+            .fix(listOf(cu))
+    }
+
+    @Disabled("https://github.com/openrewrite/rewrite/issues/60")
+    @Test
+    fun canDelete() {
+        val deletingVisitor = object : JavaIsoRefactorVisitor() {
+            override fun visitCompilationUnit(cu: J.CompilationUnit?): J.CompilationUnit? {
+                return null
+            }
+        }
+        val results = Refactor()
+            .visit(deletingVisitor)
+            .fix(listOf(cu))
+
+        assertEquals(1, results.size)
+        val result = results.first()
+        assertNotNull(result.original)
+        assertNull(result.fixed)
+    }
+
+    @Test
+    fun canGenerate() {
+        val cuToGenerate = J.CompilationUnit(
+            randomId(),
+            Paths.get("A.java"),
+            null,
+            listOf(),
+            listOf(),
+            J.Empty(randomId(), emptyList(), Formatting.EMPTY, Markers.EMPTY),
+            emptyList(),
+            Formatting.EMPTY,
+            Markers.EMPTY,
+            listOf()
+        )
+        val generatingVisitor = object : JavaIsoRefactorVisitor() {
+            var generationComplete = false
+            override fun generate(): MutableCollection<SourceFile> {
+                return if (generationComplete) {
+                    mutableListOf()
+                } else {
+                    generationComplete = true
+                    mutableListOf(cuToGenerate)
+                }
+            }
+        }
+        val results = Refactor()
+            .visit(generatingVisitor)
+            .fix(listOf(cu))
+        assertEquals(1, results.size, "The only change returned should be the generated file")
+        val result = results.first()
+        assertNull(result.original, "The generated file should have no \"original\"")
+        assertNotNull(result.fixed)
+        val resultCu = (result.fixed as J.CompilationUnit)
+        assertEquals(cuToGenerate.id, resultCu.id)
+    }
+
+    @Test
+    fun multipleVisitorsHaveCumulativeEffects() {
+        val addMethod = object : JavaIsoRefactorVisitor() {
+            override fun visitClassDecl(classDecl: J.ClassDecl?): J.ClassDecl {
+                var cd = super.visitClassDecl(classDecl)
+                if (cd.methods.size == 0) {
+                    cd = cd.withBody(
+                        cd.body.withStatements(
+                            listOf(
+                                J.MethodDecl(
+                                    randomId(),
+                                    emptyList(),
+                                    emptyList(),
+                                    null,
+                                    JavaType.Primitive.Void.toTypeTree(),
+                                    J.Ident.build(randomId(), "bar", null, emptyList(), format(" "), Markers.EMPTY),
+                                    J.MethodDecl.Parameters(
+                                        randomId(),
+                                        emptyList(),
+                                        emptyList(),
+                                        Formatting.EMPTY,
+                                        Markers.EMPTY
+                                    ),
+                                    null,
+                                    J.Block(
+                                        randomId(),
+                                        null,
+                                        emptyList(),
+                                        emptyList(),
+                                        Formatting.EMPTY,
+                                        Markers.EMPTY,
+                                        J.Block.End(randomId(), emptyList(), Formatting.EMPTY, Markers.EMPTY)
+                                    ),
+                                    null,
+                                    emptyList(),
+                                    Formatting.EMPTY,
+                                    Markers.EMPTY
+                                )
+                            )
+                        )
+                    )
+                }
+                return cd
+            }
+        }
+
+        val results = Refactor(true)
+            .visit(addClassDecl, addMethod)
+            .fix(listOf(cu))
+        assertEquals(1, results.size)
+
+        val result = results.first().fixed as J.CompilationUnit
+        assertEquals(1, result.classes.size, "addClassDecl should have added a class declaration")
+        assertEquals(1, result.classes.first().methods.size, "addMethod should have added a method declaration")
+    }
+
+    @Test
+    fun generateDiff() {
+        val results = Refactor(true)
+            .visit(addClassDecl)
+            .fix(listOf(cu))
+
+        assertEquals(1, results.size)
+        assertThat(results.first().diff()).isEqualTo(
+            """
+                diff --git a/A.java b/A.java
+                index e69de29..aaaae2e 100644
+                --- a/A.java
+                +++ b/A.java
+                @@ -0,0 +1 @@ AddClassDecl
+                +class Foo{}
+            """.trimIndent() + "\n"
+        )
+    }
+}